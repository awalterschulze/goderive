//  Copyright 2017 Walter Schulze
//
//  Licensed under the Apache License, Version 2.0 (the "License");
//  you may not use this file except in compliance with the License.
//  You may obtain a copy of the License at
//
//    http://www.apache.org/licenses/LICENSE-2.0
//
//  Unless required by applicable law or agreed to in writing, software
//  distributed under the License is distributed on an "AS IS" BASIS,
//  WITHOUT WARRANTIES OR CONDITIONS OF ANY KIND, either express or implied.
//  See the License for the specific language governing permissions and
//  limitations under the License.

package main

import (
	"flag"
	"log"

	"github.com/awalterschulze/goderive/derive"
	"github.com/awalterschulze/goderive/plugin/all"
	"github.com/awalterschulze/goderive/plugin/any"
	"github.com/awalterschulze/goderive/plugin/compare"
	"github.com/awalterschulze/goderive/plugin/compose"
	"github.com/awalterschulze/goderive/plugin/contains"
	"github.com/awalterschulze/goderive/plugin/copyto"
	"github.com/awalterschulze/goderive/plugin/curry"
	"github.com/awalterschulze/goderive/plugin/equal"
	"github.com/awalterschulze/goderive/plugin/filter"
	"github.com/awalterschulze/goderive/plugin/flip"
	"github.com/awalterschulze/goderive/plugin/fmap"
	"github.com/awalterschulze/goderive/plugin/gostring"
	"github.com/awalterschulze/goderive/plugin/intersect"
	"github.com/awalterschulze/goderive/plugin/join"
	"github.com/awalterschulze/goderive/plugin/keys"
	"github.com/awalterschulze/goderive/plugin/max"
	"github.com/awalterschulze/goderive/plugin/min"
	"github.com/awalterschulze/goderive/plugin/set"
	"github.com/awalterschulze/goderive/plugin/sort"
	"github.com/awalterschulze/goderive/plugin/takewhile"
	"github.com/awalterschulze/goderive/plugin/tuple"
	"github.com/awalterschulze/goderive/plugin/uncurry"
	"github.com/awalterschulze/goderive/plugin/union"
	"github.com/awalterschulze/goderive/plugin/unique"
)

var autoname = flag.Bool("autoname", false, "rename functions that are conflicting with other functions")
var dedup = flag.Bool("dedup", false, "rename functions to functions that are duplicates")

func main() {
	plugins := []derive.Plugin{
		equal.NewPlugin(),
		compare.NewPlugin(),
		fmap.NewPlugin(),
		join.NewPlugin(),
		keys.NewPlugin(),
		sort.NewPlugin(),
		copyto.NewPlugin(),
		set.NewPlugin(),
		min.NewPlugin(),
		max.NewPlugin(),
		contains.NewPlugin(),
		intersect.NewPlugin(),
		union.NewPlugin(),
		filter.NewPlugin(),
		takewhile.NewPlugin(),
		unique.NewPlugin(),
		flip.NewPlugin(),
		curry.NewPlugin(),
		uncurry.NewPlugin(),
		all.NewPlugin(),
		any.NewPlugin(),
		tuple.NewPlugin(),
<<<<<<< HEAD
		bind.NewPlugin(),
		gostring.NewPlugin(),
=======
		compose.NewPlugin(),
>>>>>>> de391492
	}
	flags := make(map[string]*string)
	for _, p := range plugins {
		flags[p.Name()] = flag.String(p.Name()+".prefix", p.GetPrefix(), "set the prefix for "+p.Name()+" functions that should be derived.")
	}
	log.SetFlags(0)
	flag.Parse()
	for _, p := range plugins {
		p.SetPrefix(*(flags[p.Name()]))
	}
	paths := derive.ImportPaths(flag.Args())
	g, err := derive.NewPlugins(plugins, *autoname, *dedup).Load(paths)
	if err != nil {
		log.Fatal(err)
	}
	if err := g.Generate(); err != nil {
		log.Fatal(err)
	}
}<|MERGE_RESOLUTION|>--- conflicted
+++ resolved
@@ -72,12 +72,8 @@
 		all.NewPlugin(),
 		any.NewPlugin(),
 		tuple.NewPlugin(),
-<<<<<<< HEAD
-		bind.NewPlugin(),
 		gostring.NewPlugin(),
-=======
 		compose.NewPlugin(),
->>>>>>> de391492
 	}
 	flags := make(map[string]*string)
 	for _, p := range plugins {
